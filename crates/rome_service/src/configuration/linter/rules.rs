--- conflicted
+++ resolved
@@ -731,13 +731,9 @@
     no_banned_types: Option<RuleConfiguration>,
     #[doc = "Disallow TypeScript const enum"]
     no_const_enum: Option<RuleConfiguration>,
-<<<<<<< HEAD
     #[doc = "Disallow constant expressions in conditions"]
     no_constant_condition: Option<RuleConfiguration>,
-    #[doc = "Disallow returning a value from a constructor"]
-=======
     #[doc = "Disallow returning a value from a constructor."]
->>>>>>> 7ba67ce1
     no_constructor_return: Option<RuleConfiguration>,
     #[doc = "Enforces that no distracting elements are used."]
     no_distracting_elements: Option<RuleConfiguration>,
@@ -798,11 +794,7 @@
 }
 impl Nursery {
     const CATEGORY_NAME: &'static str = "nursery";
-<<<<<<< HEAD
-    pub(crate) const CATEGORY_RULES: [&'static str; 31] = [
-=======
-    pub(crate) const CATEGORY_RULES: [&'static str; 33] = [
->>>>>>> 7ba67ce1
+    pub(crate) const CATEGORY_RULES: [&'static str; 34] = [
         "noAccessKey",
         "noAssignInExpressions",
         "noBannedTypes",
@@ -838,12 +830,8 @@
         "useHookAtTopLevel",
         "useNumericLiterals",
     ];
-<<<<<<< HEAD
-    const RECOMMENDED_RULES: [&'static str; 23] = [
-=======
-    const RECOMMENDED_RULES: [&'static str; 24] = [
+    const RECOMMENDED_RULES: [&'static str; 25] = [
         "noAssignInExpressions",
->>>>>>> 7ba67ce1
         "noBannedTypes",
         "noConstEnum",
         "noConstantCondition",
@@ -869,11 +857,7 @@
         "useExhaustiveDependencies",
         "useNumericLiterals",
     ];
-<<<<<<< HEAD
-    const RECOMMENDED_RULES_AS_FILTERS: [RuleFilter<'static>; 23] = [
-=======
-    const RECOMMENDED_RULES_AS_FILTERS: [RuleFilter<'static>; 24] = [
->>>>>>> 7ba67ce1
+    const RECOMMENDED_RULES_AS_FILTERS: [RuleFilter<'static>; 25] = [
         RuleFilter::Rule("nursery", Self::CATEGORY_RULES[1]),
         RuleFilter::Rule("nursery", Self::CATEGORY_RULES[2]),
         RuleFilter::Rule("nursery", Self::CATEGORY_RULES[3]),
@@ -884,33 +868,21 @@
         RuleFilter::Rule("nursery", Self::CATEGORY_RULES[8]),
         RuleFilter::Rule("nursery", Self::CATEGORY_RULES[9]),
         RuleFilter::Rule("nursery", Self::CATEGORY_RULES[10]),
-<<<<<<< HEAD
         RuleFilter::Rule("nursery", Self::CATEGORY_RULES[11]),
-=======
-        RuleFilter::Rule("nursery", Self::CATEGORY_RULES[13]),
->>>>>>> 7ba67ce1
-        RuleFilter::Rule("nursery", Self::CATEGORY_RULES[16]),
+        RuleFilter::Rule("nursery", Self::CATEGORY_RULES[14]),
         RuleFilter::Rule("nursery", Self::CATEGORY_RULES[17]),
         RuleFilter::Rule("nursery", Self::CATEGORY_RULES[18]),
         RuleFilter::Rule("nursery", Self::CATEGORY_RULES[19]),
         RuleFilter::Rule("nursery", Self::CATEGORY_RULES[20]),
-<<<<<<< HEAD
+        RuleFilter::Rule("nursery", Self::CATEGORY_RULES[21]),
         RuleFilter::Rule("nursery", Self::CATEGORY_RULES[22]),
         RuleFilter::Rule("nursery", Self::CATEGORY_RULES[24]),
-=======
-        RuleFilter::Rule("nursery", Self::CATEGORY_RULES[21]),
-        RuleFilter::Rule("nursery", Self::CATEGORY_RULES[23]),
->>>>>>> 7ba67ce1
-        RuleFilter::Rule("nursery", Self::CATEGORY_RULES[25]),
         RuleFilter::Rule("nursery", Self::CATEGORY_RULES[26]),
         RuleFilter::Rule("nursery", Self::CATEGORY_RULES[27]),
         RuleFilter::Rule("nursery", Self::CATEGORY_RULES[28]),
-<<<<<<< HEAD
+        RuleFilter::Rule("nursery", Self::CATEGORY_RULES[29]),
         RuleFilter::Rule("nursery", Self::CATEGORY_RULES[30]),
-=======
-        RuleFilter::Rule("nursery", Self::CATEGORY_RULES[29]),
-        RuleFilter::Rule("nursery", Self::CATEGORY_RULES[32]),
->>>>>>> 7ba67ce1
+        RuleFilter::Rule("nursery", Self::CATEGORY_RULES[33]),
     ];
     pub(crate) fn is_recommended(&self) -> bool { !matches!(self.recommended, Some(false)) }
     pub(crate) fn get_enabled_rules(&self) -> IndexSet<RuleFilter> {
@@ -937,11 +909,7 @@
     pub(crate) fn is_recommended_rule(rule_name: &str) -> bool {
         Self::RECOMMENDED_RULES.contains(&rule_name)
     }
-<<<<<<< HEAD
-    pub(crate) fn recommended_rules_as_filters() -> [RuleFilter<'static>; 23] {
-=======
-    pub(crate) fn recommended_rules_as_filters() -> [RuleFilter<'static>; 24] {
->>>>>>> 7ba67ce1
+    pub(crate) fn recommended_rules_as_filters() -> [RuleFilter<'static>; 25] {
         Self::RECOMMENDED_RULES_AS_FILTERS
     }
 }
