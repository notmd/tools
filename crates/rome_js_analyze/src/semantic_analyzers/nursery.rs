//! Generated file, do not edit by hand, see `xtask/codegen`

use rome_analyze::declare_group;
mod no_constant_condition;
mod no_restricted_globals;
mod no_var;
mod use_camel_case;
mod use_const;
mod use_exhaustive_dependencies;
<<<<<<< HEAD
declare_group! { pub (crate) Nursery { name : "nursery" , rules : [self :: no_constant_condition :: NoConstantCondition , self :: no_restricted_globals :: NoRestrictedGlobals , self :: no_var :: NoVar , self :: use_camel_case :: UseCamelCase , self :: use_const :: UseConst , self :: use_exhaustive_dependencies :: UseExhaustiveDependencies ,] } }
=======
mod use_hook_at_top_level;
declare_group! { pub (crate) Nursery { name : "nursery" , rules : [self :: no_restricted_globals :: NoRestrictedGlobals , self :: no_var :: NoVar , self :: use_camel_case :: UseCamelCase , self :: use_const :: UseConst , self :: use_exhaustive_dependencies :: UseExhaustiveDependencies , self :: use_hook_at_top_level :: UseHookAtTopLevel ,] } }
>>>>>>> 7ba67ce1
<|MERGE_RESOLUTION|>--- conflicted
+++ resolved
@@ -7,9 +7,5 @@
 mod use_camel_case;
 mod use_const;
 mod use_exhaustive_dependencies;
-<<<<<<< HEAD
-declare_group! { pub (crate) Nursery { name : "nursery" , rules : [self :: no_constant_condition :: NoConstantCondition , self :: no_restricted_globals :: NoRestrictedGlobals , self :: no_var :: NoVar , self :: use_camel_case :: UseCamelCase , self :: use_const :: UseConst , self :: use_exhaustive_dependencies :: UseExhaustiveDependencies ,] } }
-=======
 mod use_hook_at_top_level;
-declare_group! { pub (crate) Nursery { name : "nursery" , rules : [self :: no_restricted_globals :: NoRestrictedGlobals , self :: no_var :: NoVar , self :: use_camel_case :: UseCamelCase , self :: use_const :: UseConst , self :: use_exhaustive_dependencies :: UseExhaustiveDependencies , self :: use_hook_at_top_level :: UseHookAtTopLevel ,] } }
->>>>>>> 7ba67ce1
+declare_group! { pub (crate) Nursery { name : "nursery" , rules : [self :: no_constant_condition :: NoConstantCondition , self :: no_restricted_globals :: NoRestrictedGlobals , self :: no_var :: NoVar , self :: use_camel_case :: UseCamelCase , self :: use_const :: UseConst , self :: use_exhaustive_dependencies :: UseExhaustiveDependencies , self :: use_hook_at_top_level :: UseHookAtTopLevel ,] } }