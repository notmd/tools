--- conflicted
+++ resolved
@@ -12,11 +12,7 @@
 import {HumanBuilder} from '../Utils';
 import E, {ErrorDefinition} from './errors/E';
 import AnyT from './AnyT';
-<<<<<<< HEAD
-import T from './T';
 import {descriptions} from '@romejs/diagnostics';
-=======
->>>>>>> c3881807
 
 class ENotExhaustive extends E {
   constructor(
